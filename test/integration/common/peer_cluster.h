/*
 * Project: curve
 * Created Date: 19-05-27
 * Author: wudemiao
 * Copyright (c) 2019 netease
 */

#ifndef TEST_INTEGRATION_COMMON_PEER_CLUSTER_H_
#define TEST_INTEGRATION_COMMON_PEER_CLUSTER_H_

#include <butil/status.h>
#include <gtest/gtest.h>
#include <unistd.h>
#include <braft/cli.h>

#include <string>
#include <vector>
#include <set>
#include <map>
#include <unordered_map>
#include <memory>

#include "src/chunkserver/datastore/chunkfile_pool.h"
#include "include/chunkserver/chunkserver_common.h"
#include "src/fs/local_filesystem.h"
#include "src/chunkserver/copyset_node.h"
#include "proto/common.pb.h"

namespace curve {
namespace chunkserver {

using curve::common::Peer;

/**
 * PeerNode 状态
 * 1. exit：未启动，或者被关闭
 * 2. running：正在运行
 * 3. stop：hang 住了
 */
enum class PeerNodeState {
    EXIT = 0,       // 退出
    RUNNING = 1,    // 正在运行
    STOP = 2,       // hang住
};

/**
 * 一个 ChunkServer 进程，包含某个 Copyset 的某个副本
 */
struct PeerNode {
    PeerNode() : pid(0), state(PeerNodeState::EXIT) {}
    // Peer对应的进程id
    pid_t pid;
    // Peer
    Peer peer;
    // copyset的集群配置
    Configuration conf;
    // PeerNode的状态
    PeerNodeState state;
};

/**
 * 封装模拟cluster测试相关的接口
 */
class PeerCluster {
 public:
    PeerCluster(const std::string &clusterName,
                const LogicPoolID logicPoolID,
                const CopysetID copysetID,
                const std::vector<Peer> &peers,
                std::vector<char **> params,
                std::map<int, int> paramsIndexs);
    virtual ~PeerCluster() { StopAllPeers(); }

 public:
    /**
     * 启动一个 Peer
     * @param peer
     * @param empty初始化配置是否为空
     * @return 0，成功；-1，失败
     */
    int StartPeer(const Peer &peer,
                  int id,
                  const bool empty = false);
    /**
     * 关闭一个peer，使用SIGINT
     * @param peer
     * @return 0 成功；-1 失败
     */
    int ShutdownPeer(const Peer &peer);


    /**
     * hang住一个peer，使用SIGSTOP
     * @param peer
     * @return 0成功；-1失败
     */
    int HangPeer(const Peer &peer);
    /**
    * 恢复hang住的peer，使用SIGCONT
    * @param peer
    * @return 0：成功，-1 失败
    */
    int SignalPeer(const Peer &peer);
    /**
     * 反复重试直到等到新的leader产生
     * @param leaderId出参，返回leader id
     * @return 0，成功；-1 失败
     */
    int WaitLeader(Peer *leaderPeer);

    /**
     * Stop所有的peer
     * @return 0，成功；-1 失败
     */
    int StopAllPeers();

 public:
    /* 返回集群当前的配置 */
    const Configuration CopysetConf() const;

    const LogicPoolID GetLogicPoolId() const {return logicPoolID_;}

    const CopysetID GetCopysetId() const {return copysetID_;}

    void SetWorkingCopyset(CopysetID copysetID) {copysetID_ = copysetID;}

    /* 修改 PeerNode 配置相关的接口，单位: s */
    int SetsnapshotIntervalS(int snapshotIntervalS);
    int SetElectionTimeoutMs(int electionTimeoutMs);

    static int StartPeerNode(int id, char *arg[]);

    static int PeerToId(const Peer &peer);

    static int GetFollwerPeers(const std::vector<Peer>& peers,
                               Peer leader,
                               std::vector<Peer> *followers);

 public:
    /**
     * 返回执行peer的copyset路径with protocol, ex: local://./127.0.0.1:9101:0
     */
    static const std::string CopysetDirWithProtocol(const Peer &peer);

    /**
     * 返回执行peer的copyset路径without protocol, ex: ./127.0.0.1:9101:0
     */
    static const std::string CopysetDirWithoutProtocol(const Peer &peer);

    /**
     * remove peer's copyset dir's cmd
     */
    static const std::string RemoveCopysetDirCmd(const Peer &peer);

    static const std::string RemoveCopysetLogDirCmd(const Peer &peer,
                                                    LogicPoolID logicPoolID,
                                                    CopysetID copysetID);

    static int CreateCopyset(LogicPoolID logicPoolID,
<<<<<<< HEAD
                              CopysetID copysetID,
                              Peer peer,
                              const std::vector<Peer>& peers);
=======
                             CopysetID copysetID,
                             Peer peer,
                             const std::vector<Peer>& peers);
>>>>>>> 72014a25

 private:
    // 集群名字
    std::string             clusterName_;
    // 集群的peer集合
    std::vector<Peer>       peers_;
    // peer集合的映射map
    std::unordered_map<std::string, std::unique_ptr<PeerNode>> peersMap_;

    // 快照间隔
    int                     snapshotIntervalS_;
    // 选举超时时间
    int                     electionTimeoutMs_;
    // 集群成员配置
    Configuration           conf_;

    // 逻辑池id
    LogicPoolID             logicPoolID_;
    // 复制组id
    CopysetID               copysetID_;
    // chunkserver id
    static ChunkServerID    chunkServerId_;
    // 文件系统适配层
    static std::shared_ptr<LocalFileSystem> fs_;

    // chunkserver启动传入参数的映射关系(chunkserver id: params_'s index)
    std::map<int, int> paramsIndexs_;
    // chunkserver启动需要传递的参数列表
    std::vector<char **> params_;
};

/**
 * 正常 I/O 验证，先写进去，再读出来验证
 * @param leaderId      主的 id
 * @param logicPoolId   逻辑池 id
 * @param copysetId 复制组 id
 * @param chunkId   chunk id
 * @param length    每次 IO 的 length
 * @param fillCh    每次 IO 填充的字符
 * @param loop      重复发起 IO 的次数
 * @param sn        本次写入的版本号
 */
void WriteThenReadVerify(Peer leaderPeer,
                         LogicPoolID logicPoolId,
                         CopysetID copysetId,
                         ChunkID chunkId,
                         int length,
                         char fillCh,
                         int loop,
                         uint64_t sn = 1);

/**
 * 正常 I/O 验证，read 数据验证
 * @param leaderId      主的 id
 * @param logicPoolId   逻辑池 id
 * @param copysetId 复制组 id
 * @param chunkId   chunk id
 * @param length    每次 IO 的 length
 * @param fillCh    每次 IO 填充的字符
 * @param loop      重复发起 IO 的次数
 */
void ReadVerify(Peer leaderPeer,
                LogicPoolID logicPoolId,
                CopysetID copysetId,
                ChunkID chunkId,
                int length,
                char fillCh,
                int loop);

/**
 * 读chunk的snapshot进行验证
 * @param leaderId      主的 id
 * @param logicPoolId   逻辑池 id
 * @param copysetId 复制组 id
 * @param chunkId   chunk id
 * @param length    每次 IO 的 length
 * @param fillCh    每次 IO 填充的字符
 * @param loop      重复发起 IO 的次数
 */
void ReadSnapshotVerify(Peer leaderPeer,
                        LogicPoolID logicPoolId,
                        CopysetID copysetId,
                        ChunkID chunkId,
                        int length,
                        char fillCh,
                        int loop);

/**
 * 删除chunk的snapshot进行验证
 * @param leaderId      主的 id
 * @param logicPoolId   逻辑池 id
 * @param copysetId     复制组 id
 * @param chunkId       chunk id
 * @param csn           corrected sn
 */
void DeleteSnapshotVerify(Peer leaderPeer,
                          LogicPoolID logicPoolId,
                          CopysetID copysetId,
                          ChunkID chunkId,
                          uint64_t csn);

/**
 * 异常I/O验证，read数据不符合预期
 * @param leaderId      主的 id
 * @param logicPoolId   逻辑池 id
 * @param copysetId 复制组 id
 * @param chunkId   chunk id
 * @param length    每次 IO 的 length
 * @param fillCh    每次 IO 填充的字符
 * @param loop      重复发起 IO 的次数
 */
void ReadNotVerify(Peer leaderPeer,
                   LogicPoolID logicPoolId,
                   CopysetID copysetId,
                   ChunkID chunkId,
                   int length,
                   char fillCh,
                   int loop);

/**
 * 通过read验证可用性
 * @param leaderId      主的 id
 * @param logicPoolId   逻辑池 id
 * @param copysetId 复制组 id
 * @param chunkId   chunk id
 * @param length    每次 IO 的 length
 * @param fillCh    每次 IO 填充的字符
 * @param loop      重复发起 IO 的次数
 */
void ReadVerifyNotAvailable(Peer leaderPeer,
                            LogicPoolID logicPoolId,
                            CopysetID copysetId,
                            ChunkID chunkId,
                            int length,
                            char fillCh,
                            int loop);

/**
 * 通过write验证可用性
 * @param leaderId      主的 id
 * @param logicPoolId   逻辑池 id
 * @param copysetId 复制组 id
 * @param chunkId   chunk id
 * @param length    每次 IO 的 length
 * @param fillCh    每次 IO 填充的字符
 * @param loop      重复发起 IO 的次数
 */
void WriteVerifyNotAvailable(Peer leaderPeer,
                             LogicPoolID logicPoolId,
                             CopysetID copysetId,
                             ChunkID chunkId,
                             int length,
                             char fillCh,
                             int loop);

/**
 * 验证几个副本的copyset status是否一致
 * @param peerIds: 待验证的peers
 * @param logicPoolID: 逻辑池id
 * @param copysetId: 复制组id
 */
void CopysetStatusVerify(const std::vector<Peer> &peers,
                         LogicPoolID logicPoolID,
                         CopysetID copysetId,
                         uint64_t expectEpoch = 0);

/**
 * transfer leader，并且预期能够成功
 * @param cluster: 集群的指针
 * @param targetLeader: 期望tranfer的目标节点
 * @param opt: tranfer 请求使用的 clioption
 */
void TransferLeaderAssertSuccess(PeerCluster *cluster,
                                 const Peer &targetLeader,
                                 braft::cli::CliOptions opt);

}  // namespace chunkserver
}  // namespace curve

#endif  // TEST_INTEGRATION_COMMON_PEER_CLUSTER_H_<|MERGE_RESOLUTION|>--- conflicted
+++ resolved
@@ -157,15 +157,9 @@
                                                     CopysetID copysetID);
 
     static int CreateCopyset(LogicPoolID logicPoolID,
-<<<<<<< HEAD
-                              CopysetID copysetID,
-                              Peer peer,
-                              const std::vector<Peer>& peers);
-=======
                              CopysetID copysetID,
                              Peer peer,
                              const std::vector<Peer>& peers);
->>>>>>> 72014a25
 
  private:
     // 集群名字
