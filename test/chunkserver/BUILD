--- conflicted
+++ resolved
@@ -26,10 +26,7 @@
         "mock_copyset_node.h",
         "mock_node.h",
         "fake_datastore.h",
-<<<<<<< HEAD
-=======
         "mock_raftsnapshot_filesystem_adaptor.h"
->>>>>>> 72014a25
     ],
     visibility = ["//visibility:public"],
     deps = [
