Used port list:

# client

    9101: session service 测试
    9102: applyindex service 测试
    9103: snapshot service 测试
    9104: client端其他测试
    9105: client workflow测试mds占用
    9106: client workflow测试chunkserver占用
    9107: client workflow测试chunkserver占用
    9108: client workflow测试chunkserver占用
    9109: request scheduler测试占用
    9110/9111/9112: TestLibcbdLibcurve测试占用
    9115/9116/9117: TestLibcurveInterface测试占用

    9120: mds 接口测试
    9121: mds 接口测试
    9122: mds 接口测试
    9123: mds 接口测试
    9130: metric测试
    9131: metric测试
    9132: metric测试
    9140: metric测试
    9141: metric测试
    9142: metric测试
    9150/9151 ChunkserverUnstableTest
    19151/19110/19111/19112 curveClient测试



# mds & snapshotcloneserver
    use port : 8900~8999, 8888
    use port(xuchaojie) : 8900~8999
    use port(lixiaocui) : 6879, 2221, 2222, 3333,2001~2004, 3333, 3500
                          2301~2312
<<<<<<< HEAD
    snapshotcloneserver integration test: 10001~10030
    fakes3 : 9999
=======
    use port(charisu) : 10001~10004
    use port(schedule service):5900~5999
>>>>>>> 639f1a53

# chunkserver

    braftcliservice-test:   9000 9001 9002
    braftcliservice2-test:  9010 9011 9012
    chunk-test:             9020 9021 9022
    chunk-test2:            9023 9024 9025
    copyset-epoch-test:     9026
    cli-test:               9030 9031 9032
    chunk-test1:            9040 9041 9042 9043 9044
    chunk-snapshot-test:    9050 9051 9052
    raft-log-replication-test   9071 9072 9073 9074 9075
    chunkserver-concurrent-test 9076 9077
    raft-config-test        9081 9082 9083 9084 9085
    raft-config-test        9091 9092 9093
    raft-snapshot-test      9321 9322 9323 9324
    heartbeat_test:         9300
    chunkserver_test:       9301
    cli-test2:              9310 9311 9312
    metric_test:            9401

# tools
    data check:             9160 9161 9162 9163
    mds client:             9180
    chunkserver client:     9191
    curve cli:              9192
    http client:            9193<|MERGE_RESOLUTION|>--- conflicted
+++ resolved
@@ -34,13 +34,10 @@
     use port(xuchaojie) : 8900~8999
     use port(lixiaocui) : 6879, 2221, 2222, 3333,2001~2004, 3333, 3500
                           2301~2312
-<<<<<<< HEAD
     snapshotcloneserver integration test: 10001~10030
     fakes3 : 9999
-=======
-    use port(charisu) : 10001~10004
+    use port(charisu) : 10031~10034
     use port(schedule service):5900~5999
->>>>>>> 639f1a53
 
 # chunkserver
 
