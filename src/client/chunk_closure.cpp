--- conflicted
+++ resolved
@@ -347,11 +347,8 @@
         << ", status = " << status_
         << ", IO id = " << reqDone_->GetIOTracker()->GetID()
         << ", request id = " << reqCtx_->id_
-<<<<<<< HEAD
-=======
         << ", redirect leader is "
         << (response_->has_redirect() ? response_->redirect() : "empty")
->>>>>>> 639f1a53
         << ", remote side = " << remoteAddress_;
 
     ChunkServerID leaderId = 0;
@@ -547,12 +544,9 @@
         << ", status = " << status_
         << ", IO id = " << reqDone_->GetIOTracker()->GetID()
         << ", request id = " << reqCtx_->id_
-<<<<<<< HEAD
-=======
         << ", redirect leader is "
         << (chunkinforesponse_->has_redirect() ? chunkinforesponse_->redirect()
                                                : "empty")
->>>>>>> 639f1a53
         << ", remote side = " << remoteAddress_;
 
     ChunkServerID leaderId = 0;
