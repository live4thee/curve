/*
 * Project: curve
 * File Created: Tuesday, 25th September 2018 4:58:20 pm
 * Author: tongguangxun
 * Copyright (c) 2018 NetEase
 */

#include <glog/logging.h>
#include <gflags/gflags.h>
#include <butil/endpoint.h>

#include "proto/topology.pb.h"
#include "proto/nameserver2.pb.h"
#include "src/common/timeutility.h"
#include "src/client/file_instance.h"
#include "src/client/metacache.h"
#include "src/client/mds_client.h"
#include "src/client/iomanager4file.h"
#include "src/client/request_scheduler.h"
#include "src/client/request_sender_manager.h"
#include "src/client/session_map.h"

using curve::client::ClientConfig;
using curve::common::TimeUtility;
using curve::mds::SessionStatus;
namespace curve {
namespace client {

FileInstance::FileInstance() {
    leaseexcutor_     = nullptr;

    finfo_.chunksize   = 4 * 1024 * 1024;
    finfo_.segmentsize = 1 * 1024 * 1024 * 1024ul;
}

bool FileInstance::Initialize(const std::string& filename,
                              MDSClient* mdsclient,
                              const UserInfo_t& userinfo,
                              FileServiceOption_t fileservicopt,
                              bool readonly) {
    readonly_ = readonly;
    fileopt_ = fileservicopt;
    bool ret = false;
    do {
        if (!userinfo.Valid()) {
            LOG(ERROR) << "userinfo not valid!";
            break;
        }

        if (mdsclient == nullptr) {
            LOG(ERROR) << "mdsclient pointer is null!";
            return false;
        }

        finfo_.userinfo = userinfo;
        mdsclient_ = mdsclient;

        finfo_.fullPathName = filename;

        if (!iomanager4file_.Initialize(filename, fileopt_.ioOpt, mdsclient_)) {
            LOG(ERROR) << "Init io context manager failed!";
            break;
        }

        iomanager4file_.UpdataFileInfo(finfo_);

        leaseexcutor_ = new (std::nothrow) LeaseExcutor(fileopt_.leaseOpt,
                                finfo_.userinfo, mdsclient_, &iomanager4file_);
        if (CURVE_UNLIKELY(leaseexcutor_ == nullptr)) {
            LOG(ERROR) << "allocate lease excutor failed!";
            break;
        }

        ret = true;
    } while (0);

    if (!ret) {
        delete leaseexcutor_;
    }
    return ret;
}

void FileInstance::UnInitialize() {
    // 文件在退出的时候需要先将io manager退出，再退出lease续约线程。
    // 因为如果后台集群重新部署了，需要通过lease续约来获取当前session状态
    // 这样在session过期后才能将inflight RPC正确回收掉。
    iomanager4file_.UnInitialize();
    if (leaseexcutor_ != nullptr) {
        leaseexcutor_->Stop();
        delete leaseexcutor_;
        leaseexcutor_ = nullptr;
    }
}

int FileInstance::Read(char* buf, off_t offset, size_t length) {
    return iomanager4file_.Read(buf, offset, length, mdsclient_);
}

int FileInstance::Write(const char* buf, off_t offset, size_t len) {
    if (readonly_) {
        DVLOG(9) << "open with read only, do not support write!";
        return -1;
    }
    return iomanager4file_.Write(buf, offset, len, mdsclient_);
}

int FileInstance::AioRead(CurveAioContext* aioctx) {
    return iomanager4file_.AioRead(aioctx, mdsclient_);
}

int FileInstance::AioWrite(CurveAioContext* aioctx) {
    if (readonly_) {
        DVLOG(9) << "open with read only, do not support write!";
        return -1;
    }
    return iomanager4file_.AioWrite(aioctx, mdsclient_);
}

// 两种场景会造成在Open的时候返回LIBCURVE_ERROR::FILE_OCCUPIED
// 1. 强制重启qemu不会调用close逻辑，然后启动的时候原来的文件sessio还没过期.
//    导致再次去发起open的时候，返回被占用，这种情况可以通过load sessionmap
//    拿到已有的session，再去执行refresh。
// 2. 由于网络原因，导致open rpc超时，然后再去重试的时候就会返回FILE_OCCUPIED
//    这时候当前还没有成功打开，所以还没有存储该session信息，所以无法通过refresh
//    再去打开，所以这时候需要获取mds一侧session lease时长，然后在client这一侧
//    等待一段时间再去Open，如果依然失败，就向上层返回失败。
int FileInstance::Open(const std::string& filename, UserInfo_t userinfo) {
    LeaseSession_t  lease;
    int ret = LIBCURVE_ERROR::FAILED;

    ret = mdsclient_->OpenFile(filename, finfo_.userinfo, &finfo_, &lease);
    if (ret == LIBCURVE_ERROR::OK) {
<<<<<<< HEAD
        finfo_.fullPathName = filename;
=======
>>>>>>> 18d3415b
        ret = leaseexcutor_->Start(finfo_, lease) ? LIBCURVE_ERROR::OK
                                                  : LIBCURVE_ERROR::FAILED;
    }

    return -ret;
}

int FileInstance::GetFileInfo(const std::string& filename, FInfo_t* fi) {
    LIBCURVE_ERROR ret = mdsclient_->GetFileInfo(filename, finfo_.userinfo, fi);
    return -ret;
}

int FileInstance::Close() {
<<<<<<< HEAD
=======
    if (readonly_) {
        LOG(INFO) << "close read only file!" << finfo_.fullPathName;
        return 0;
    }

>>>>>>> 18d3415b
    LIBCURVE_ERROR ret = mdsclient_->CloseFile(finfo_.fullPathName,
                                finfo_.userinfo,
                                leaseexcutor_->GetLeaseSessionID());
    return -ret;
}
}   // namespace client
}   // namespace curve<|MERGE_RESOLUTION|>--- conflicted
+++ resolved
@@ -130,10 +130,6 @@
 
     ret = mdsclient_->OpenFile(filename, finfo_.userinfo, &finfo_, &lease);
     if (ret == LIBCURVE_ERROR::OK) {
-<<<<<<< HEAD
-        finfo_.fullPathName = filename;
-=======
->>>>>>> 18d3415b
         ret = leaseexcutor_->Start(finfo_, lease) ? LIBCURVE_ERROR::OK
                                                   : LIBCURVE_ERROR::FAILED;
     }
@@ -147,14 +143,11 @@
 }
 
 int FileInstance::Close() {
-<<<<<<< HEAD
-=======
     if (readonly_) {
         LOG(INFO) << "close read only file!" << finfo_.fullPathName;
         return 0;
     }
 
->>>>>>> 18d3415b
     LIBCURVE_ERROR ret = mdsclient_->CloseFile(finfo_.fullPathName,
                                 finfo_.userinfo,
                                 leaseexcutor_->GetLeaseSessionID());
