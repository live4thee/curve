/*
 *  Copyright (c) 2020 NetEase Inc.
 *
 *  Licensed under the Apache License, Version 2.0 (the "License");
 *  you may not use this file except in compliance with the License.
 *  You may obtain a copy of the License at
 *
 *      http://www.apache.org/licenses/LICENSE-2.0
 *
 *  Unless required by applicable law or agreed to in writing, software
 *  distributed under the License is distributed on an "AS IS" BASIS,
 *  WITHOUT WARRANTIES OR CONDITIONS OF ANY KIND, either express or implied.
 *  See the License for the specific language governing permissions and
 *  limitations under the License.
 */

/*
 * Project: curve
 * File Created: Tuesday, 18th September 2018 3:24:40 pm
 * Author: tongguangxun
 */

#ifndef SRC_CLIENT_CLIENT_COMMON_H_
#define SRC_CLIENT_CLIENT_COMMON_H_

#include <butil/endpoint.h>
#include <butil/status.h>
#include <google/protobuf/stubs/callback.h>

#include <string>
#include <vector>
#include <unordered_set>

#include "include/client/libcurve.h"
#include "src/common/net_common.h"
#include "src/common/throttle.h"

namespace curve {
namespace client {

using ChunkID = uint64_t;
using CopysetID = uint32_t;
using LogicPoolID = uint32_t;
using ChunkServerID = uint32_t;
using ChunkIndex = uint32_t;
using SegmentIndex = uint32_t;

using EndPoint = butil::EndPoint;
using Status = butil::Status;

using IOManagerID = uint64_t;

constexpr uint64_t KiB = 1024;
constexpr uint64_t MiB = 1024 * KiB;
constexpr uint64_t GiB = 1024 * MiB;

// 操作类型
enum class OpType {
    READ = 0,
    WRITE,
    READ_SNAP,
    DELETE_SNAP,
    CREATE_CLONE,
    RECOVER_CHUNK,
    GET_CHUNK_INFO,
    DISCARD,
    UNKNOWN
};

/**
 * 与nameserver.proto中的FileStatus一一对应
 */
enum class FileStatus {
    Created = 0,
    Deleting,
    Cloning,
    CloneMetaInstalled,
    Cloned,
    BeingCloned,
};

typedef struct ChunkIDInfo {
    ChunkID cid_ = 0;
    CopysetID cpid_ = 0;
    LogicPoolID lpid_ = 0;

    bool chunkExist = true;

    ChunkIDInfo() = default;

    ChunkIDInfo(ChunkID cid, LogicPoolID lpid, CopysetID cpid)
        : cid_(cid), cpid_(cpid), lpid_(lpid) {}

<<<<<<< HEAD
    bool Valid() const {
        return lpid_ > 0 && cpid_ > 0;
    }
=======
    ChunkIDInfo(const ChunkIDInfo &chunkinfo) = default;
    ChunkIDInfo &operator=(const ChunkIDInfo &chunkinfo) = default;

    bool Valid() const { return lpid_ > 0 && cpid_ > 0; }
>>>>>>> 994f2e56
} ChunkIDInfo_t;

// 保存每个chunk对应的版本信息
typedef struct ChunkInfoDetail {
    std::vector<uint64_t> chunkSn;
} ChunkInfoDetail_t;

typedef struct LeaseSession {
    std::string sessionID;
    uint32_t leaseTime;
    uint64_t createTime;
} LeaseSession_t;

// 保存logicalpool中segment对应的copysetid信息
typedef struct LogicalPoolCopysetIDInfo {
    LogicPoolID lpid;
    std::vector<CopysetID> cpidVec;

    LogicalPoolCopysetIDInfo() {
        lpid = 0;
        cpidVec.clear();
    }
} LogicalPoolCopysetIDInfo_t;

// 保存每个segment的基本信息
typedef struct SegmentInfo {
    uint32_t segmentsize;
    uint32_t chunksize;
    uint64_t startoffset;
    std::vector<ChunkIDInfo> chunkvec;
    LogicalPoolCopysetIDInfo lpcpIDInfo;
} SegmentInfo_t;

struct CloneSourceInfo {
    std::string name;
    uint64_t length = 0;
    uint64_t segmentSize = 0;
    std::unordered_set<uint64_t> allocatedSegmentOffsets;

    CloneSourceInfo() = default;

    bool IsSegmentAllocated(uint64_t offset) const;
};

typedef struct FInfo {
    uint64_t id;
    uint64_t parentid;
    FileType filetype;
    uint32_t chunksize;
    uint32_t segmentsize;
    uint64_t length;
    uint64_t ctime;
    uint64_t seqnum;
    // userinfo是当前操作这个文件的用户信息
    UserInfo_t userinfo;
    // owner是当前文件所属信息
    std::string owner;
    std::string filename;
    std::string fullPathName;
    FileStatus filestatus;

    CloneSourceInfo sourceInfo;
    std::string cloneSource;
    uint64_t cloneLength{0};
    uint64_t stripeUnit;
    uint64_t stripeCount;

    OpenFlags       openflags;
    common::ReadWriteThrottleParams throttleParams;

    FInfo() {
        id = 0;
        ctime = 0;
        seqnum = 0;
        length = 0;
        chunksize = 4 * 1024 * 1024;
        segmentsize = 1 * 1024 * 1024 * 1024ul;
        stripeUnit = 0;
        stripeCount = 0;
    }
} FInfo_t;

// PeerAddr 代表一个copyset group里的一个chunkserver节点
// 与braft中的PeerID对应
struct PeerAddr {
    // 节点的地址信息
    EndPoint addr_;

    PeerAddr() = default;
    explicit PeerAddr(butil::EndPoint addr) : addr_(addr) {}

    bool IsEmpty() const {
        return (addr_.ip == butil::IP_ANY && addr_.port == 0);
    }

    // 重置当前地址信息
    void Reset() {
        addr_.ip = butil::IP_ANY;
        addr_.port = 0;
    }

    // 从字符串中将地址信息解析出来
    int Parse(const std::string &str) {
        int idx;
        char ip_str[64];
        if (2 > sscanf(str.c_str(), "%[^:]%*[:]%d%*[:]%d", ip_str, &addr_.port,
                       &idx)) {
            Reset();
            return -1;
        }
        int ret = butil::str2ip(ip_str, &addr_.ip);
        if (0 != ret) {
            Reset();
            return -1;
        }
        return 0;
    }

    // 将该节点地址信息转化为字符串形式
    // 在get leader调用中可以将该值直接传入request
    std::string ToString() const {
        char str[128];
        snprintf(str, sizeof(str), "%s:%d", butil::endpoint2str(addr_).c_str(),
                 0);
        return std::string(str);
    }

    bool operator==(const PeerAddr &other) const {
        return addr_ == other.addr_;
    }
};

inline const char *OpTypeToString(OpType optype) {
    switch (optype) {
    case OpType::READ:
        return "Read";
    case OpType::WRITE:
        return "Write";
    case OpType::READ_SNAP:
        return "ReadSnapshot";
    case OpType::DELETE_SNAP:
        return "DeleteSnapshot";
    case OpType::CREATE_CLONE:
        return "CreateCloneChunk";
    case OpType::RECOVER_CHUNK:
        return "RecoverChunk";
    case OpType::GET_CHUNK_INFO:
        return "GetChunkInfo";
    case OpType::DISCARD:
        return "Discard";
    case OpType::UNKNOWN:
    default:
        return "Unknown";
    }
}

struct ClusterContext {
    std::string clusterId;
};

class SnapCloneClosure : public google::protobuf::Closure {
 public:
    SnapCloneClosure() : ret(-LIBCURVE_ERROR::FAILED) {}

    void SetRetCode(int retCode) { ret = retCode; }
    int GetRetCode() { return ret; }

 private:
    int ret;
};

class ClientDummyServerInfo {
 public:
    static ClientDummyServerInfo &GetInstance() {
        static ClientDummyServerInfo clientInfo;
        return clientInfo;
    }

    void SetIP(const std::string &ip) { localIP_ = ip; }

<<<<<<< HEAD
    std::string GetIP() const {
        return localIP_;
    }
=======
    const std::string &GetIP() const { return localIP_; }
>>>>>>> 994f2e56

    void SetPort(uint32_t port) { localPort_ = port; }

    uint32_t GetPort() const { return localPort_; }

    void SetRegister(bool registerFlag) { register_ = registerFlag; }

    bool GetRegister() const { return register_; }

 private:
    ClientDummyServerInfo() = default;

 private:
    std::string localIP_;
    uint32_t localPort_ = 0;
    bool register_ = false;
};

<<<<<<< HEAD
inline void TrivialDeleter(void*) {}
=======
inline void TrivialDeleter(void *ptr) {}
>>>>>>> 994f2e56

inline const char *FileStatusToName(FileStatus status) {
    switch (status) {
    case FileStatus::Created:
        return "Created";
    case FileStatus::Deleting:
        return "Deleting";
    case FileStatus::Cloning:
        return "Cloning";
    case FileStatus::CloneMetaInstalled:
        return "CloneMetaInstalled";
    case FileStatus::Cloned:
        return "Cloned";
    case FileStatus::BeingCloned:
        return "BeingCloned";
    default:
        return "Unknown";
    }
}

inline bool CloneSourceInfo::IsSegmentAllocated(uint64_t offset) const {
    if (length == 0) {
        return false;
    }

    uint64_t segmentOffset = offset / segmentSize * segmentSize;
    return allocatedSegmentOffsets.count(segmentOffset) != 0;
}

<<<<<<< HEAD
inline std::ostream& operator<<(std::ostream& os, const OpenFlags& flags) {
    os << "[exclusive: " << std::boolalpha << flags.exclusive << "]";

    return os;
}

// default flags for readonly open
OpenFlags DefaultReadonlyOpenFlags();

}   // namespace client
}   // namespace curve
=======
}  // namespace client
}  // namespace curve
>>>>>>> 994f2e56

#endif  // SRC_CLIENT_CLIENT_COMMON_H_<|MERGE_RESOLUTION|>--- conflicted
+++ resolved
@@ -91,16 +91,9 @@
     ChunkIDInfo(ChunkID cid, LogicPoolID lpid, CopysetID cpid)
         : cid_(cid), cpid_(cpid), lpid_(lpid) {}
 
-<<<<<<< HEAD
     bool Valid() const {
         return lpid_ > 0 && cpid_ > 0;
     }
-=======
-    ChunkIDInfo(const ChunkIDInfo &chunkinfo) = default;
-    ChunkIDInfo &operator=(const ChunkIDInfo &chunkinfo) = default;
-
-    bool Valid() const { return lpid_ > 0 && cpid_ > 0; }
->>>>>>> 994f2e56
 } ChunkIDInfo_t;
 
 // 保存每个chunk对应的版本信息
@@ -281,13 +274,9 @@
 
     void SetIP(const std::string &ip) { localIP_ = ip; }
 
-<<<<<<< HEAD
     std::string GetIP() const {
         return localIP_;
     }
-=======
-    const std::string &GetIP() const { return localIP_; }
->>>>>>> 994f2e56
 
     void SetPort(uint32_t port) { localPort_ = port; }
 
@@ -306,11 +295,7 @@
     bool register_ = false;
 };
 
-<<<<<<< HEAD
 inline void TrivialDeleter(void*) {}
-=======
-inline void TrivialDeleter(void *ptr) {}
->>>>>>> 994f2e56
 
 inline const char *FileStatusToName(FileStatus status) {
     switch (status) {
@@ -340,7 +325,6 @@
     return allocatedSegmentOffsets.count(segmentOffset) != 0;
 }
 
-<<<<<<< HEAD
 inline std::ostream& operator<<(std::ostream& os, const OpenFlags& flags) {
     os << "[exclusive: " << std::boolalpha << flags.exclusive << "]";
 
@@ -352,9 +336,5 @@
 
 }   // namespace client
 }   // namespace curve
-=======
-}  // namespace client
-}  // namespace curve
->>>>>>> 994f2e56
 
 #endif  // SRC_CLIENT_CLIENT_COMMON_H_