# tools
cc_library(
    name = "curve_cli_lib",
    srcs = [
        "curve_cli.h",
    ],
    deps = [
        "//external:braft",
        "//external:brpc",
        "//external:bthread",
        "//external:butil",
        "//external:bvar",
        "//external:gflags",
        "//external:glog",
        "//external:protobuf",
        "//proto:chunkserver-cc-protos",
        "//src/chunkserver:chunkserver-lib",
        "//src/common:curve_common",
    ],
)

# https://docs.bazel.build/versions/master/be/c-cpp.html#cc_library
COPTS = [
    "-DGFLAGS=gflags",
    "-DOS_LINUX",
    "-DSNAPPY",
    "-DHAVE_SSE42",
    "-DNDEBUG",
    "-fno-omit-frame-pointer",
    "-momit-leaf-frame-pointer",
    "-msse4.2",
    "-pthread",
    "-Wsign-compare",
    "-Wno-unused-parameter",
    "-Wno-unused-variable",
    "-Woverloaded-virtual",
    "-Wnon-virtual-dtor",
    "-Wno-missing-field-initializers",
    "-std=c++14",
]

cc_test(
    name = "createFile",
    srcs = ["createtool.cpp"],
    copts = COPTS,
    visibility = ["//visibility:public"],
    deps = [
        "//external:braft",
        "//external:brpc",
        "//external:gflags",
        "//external:glog",
        "//external:leveldb",
        "//external:protobuf",
        "//include/client:include_client",
        "//proto:chunkserver-cc-protos",
        "//proto:nameserver2_cc_proto",
        "//src/client:curve_client",
        "//src/common:curve_common",
        "@com_google_googletest//:gtest",
        "@com_google_googletest//:gtest_main",
    ],
)

cc_library(
    name = "consistency_check_lib",
    srcs = glob(
        ["consistency_check.cpp"]
    ),
    hdrs = glob(["consistency_check.h"]),
    deps = [
        "@com_google_googletest//:gtest",
        "@com_google_googletest//:gtest_main",
        "//external:gflags",
        "//external:glog",
        "//external:leveldb",
        "//external:brpc",
        "//external:braft",
        "//external:protobuf",
        "//src/common:curve_common",
        "//include/client:include_client",
        "//proto:nameserver2_cc_proto",
        "//proto:chunkserver-cc-protos",
        "//src/client:curve_client"
    ],
    visibility = ["//visibility:public"],
    copts = COPTS
)

cc_binary(
    name = "curve_format",
    srcs = [
        "curve_format_main.cpp",
    ],
    deps = [
        "//external:braft",
        "//external:brpc",
        "//external:bthread",
        "//external:butil",
        "//external:bvar",
        "//external:gflags",
        "//external:glog",
        "//external:protobuf",
        "//proto:chunkserver-cc-protos",
        "//src/chunkserver:chunkserver-lib",
        "//src/common:curve_common",
        "//src/fs:lfs",
        "//external:json"
    ],
)

cc_binary(
    name = "curve_tool",
    srcs = ["curve_tool_main.cpp"],

    copts = COPTS,
    linkopts = [
        "-lmysqlcppconn",
    ],
    visibility = ["//visibility:public"],
    deps = [
        "//external:gflags",
        "//src/tools:status_tool_lib",
        "//src/tools:namespace_tool_lib",
        "//src/tools:curve_cli_lib",
        "//src/tools:consistency_check_lib",
        "//src/tools:copyset_check_lib",
<<<<<<< HEAD
=======
        "//src/tools:snapshot_tool_lib",
>>>>>>> 18d3415b
    ],
)

cc_library(
    name = "status_tool_lib",
    srcs = glob(
        ["status_tool.cpp", "status_tool.h"]
    ),
    hdrs = glob(["status_tool.h"]),
    deps = [
        "//external:brpc",
        "//external:gflags",
        "//external:glog",
        "//external:protobuf",
        "//proto:chunkserver-cc-protos",
        "//proto:nameserver2_cc_proto",
        "//proto:topology_cc_proto",
        "//src/common:curve_common",
        "//src/mds/dao:mdsrepo",
        "//src/mds/common:mds_common",
        "//src/repo:repo"
    ],
    visibility = ["//visibility:public"],
    copts = COPTS
)

cc_library(
    name = "namespace_tool_lib",
    srcs = glob(
        ["namespace_tool.cpp", "namespace_tool.h"],
    ),
    hdrs = glob(["namespace_tool.h"]),
    copts = COPTS,
    visibility = ["//visibility:public"],
    deps = [
        "//external:gflags",
        "//external:protobuf",
        "//proto:nameserver2_cc_proto",
<<<<<<< HEAD
=======
        "//proto:topology_cc_proto",
>>>>>>> 18d3415b
        "//src/common:curve_common",
        "//src/mds/common:mds_common",
        "//src/mds/nameserver2:nameserver2",
    ],
)

cc_library(
    name = "copyset_check_lib",
    srcs = glob(
        ["copyset_check.cpp", "copyset_check.h"],
    ),
    hdrs = glob(["copyset_check.h"]),
    copts = COPTS,
    visibility = ["//visibility:public"],
    deps = [
        "//external:gflags",
        "//external:protobuf",
        "//external:brpc",
        "//external:braft",
        "//proto:topology_cc_proto",
<<<<<<< HEAD
        "//src/common:curve_common",
        "//src/mds/common:mds_common",
    ],
)
=======
        "//proto:chunkserver-cc-protos",
        "//src/common:curve_common",
        "//src/mds/common:mds_common",
    ],
)

cc_library(
    name = "snapshot_tool_lib",
    srcs = glob(
        [
            "snapshot_read.cpp",
            "snapshot_read.h",
            "snapshot_check.cpp",
            "snapshot_check.h",
        ],
    ),
    hdrs = glob(["snapshot_read.h", "snapshot_check.h"]),
    copts = COPTS,
    visibility = ["//visibility:public"],
    deps = [
        "//external:gflags",
        "//external:protobuf",
        "//proto:snapshotcloneserver_cc_proto",
        "//src/snapshotcloneserver/dao:snapshotrepo",
        "//src/common:curve_common",
        "//src/client:curve_client",
    ],
)
>>>>>>> 18d3415b
<|MERGE_RESOLUTION|>--- conflicted
+++ resolved
@@ -1,227 +1,214 @@
-# tools
-cc_library(
-    name = "curve_cli_lib",
-    srcs = [
-        "curve_cli.h",
-    ],
-    deps = [
-        "//external:braft",
-        "//external:brpc",
-        "//external:bthread",
-        "//external:butil",
-        "//external:bvar",
-        "//external:gflags",
-        "//external:glog",
-        "//external:protobuf",
-        "//proto:chunkserver-cc-protos",
-        "//src/chunkserver:chunkserver-lib",
-        "//src/common:curve_common",
-    ],
-)
-
-# https://docs.bazel.build/versions/master/be/c-cpp.html#cc_library
-COPTS = [
-    "-DGFLAGS=gflags",
-    "-DOS_LINUX",
-    "-DSNAPPY",
-    "-DHAVE_SSE42",
-    "-DNDEBUG",
-    "-fno-omit-frame-pointer",
-    "-momit-leaf-frame-pointer",
-    "-msse4.2",
-    "-pthread",
-    "-Wsign-compare",
-    "-Wno-unused-parameter",
-    "-Wno-unused-variable",
-    "-Woverloaded-virtual",
-    "-Wnon-virtual-dtor",
-    "-Wno-missing-field-initializers",
-    "-std=c++14",
-]
-
-cc_test(
-    name = "createFile",
-    srcs = ["createtool.cpp"],
-    copts = COPTS,
-    visibility = ["//visibility:public"],
-    deps = [
-        "//external:braft",
-        "//external:brpc",
-        "//external:gflags",
-        "//external:glog",
-        "//external:leveldb",
-        "//external:protobuf",
-        "//include/client:include_client",
-        "//proto:chunkserver-cc-protos",
-        "//proto:nameserver2_cc_proto",
-        "//src/client:curve_client",
-        "//src/common:curve_common",
-        "@com_google_googletest//:gtest",
-        "@com_google_googletest//:gtest_main",
-    ],
-)
-
-cc_library(
-    name = "consistency_check_lib",
-    srcs = glob(
-        ["consistency_check.cpp"]
-    ),
-    hdrs = glob(["consistency_check.h"]),
-    deps = [
-        "@com_google_googletest//:gtest",
-        "@com_google_googletest//:gtest_main",
-        "//external:gflags",
-        "//external:glog",
-        "//external:leveldb",
-        "//external:brpc",
-        "//external:braft",
-        "//external:protobuf",
-        "//src/common:curve_common",
-        "//include/client:include_client",
-        "//proto:nameserver2_cc_proto",
-        "//proto:chunkserver-cc-protos",
-        "//src/client:curve_client"
-    ],
-    visibility = ["//visibility:public"],
-    copts = COPTS
-)
-
-cc_binary(
-    name = "curve_format",
-    srcs = [
-        "curve_format_main.cpp",
-    ],
-    deps = [
-        "//external:braft",
-        "//external:brpc",
-        "//external:bthread",
-        "//external:butil",
-        "//external:bvar",
-        "//external:gflags",
-        "//external:glog",
-        "//external:protobuf",
-        "//proto:chunkserver-cc-protos",
-        "//src/chunkserver:chunkserver-lib",
-        "//src/common:curve_common",
-        "//src/fs:lfs",
-        "//external:json"
-    ],
-)
-
-cc_binary(
-    name = "curve_tool",
-    srcs = ["curve_tool_main.cpp"],
-
-    copts = COPTS,
-    linkopts = [
-        "-lmysqlcppconn",
-    ],
-    visibility = ["//visibility:public"],
-    deps = [
-        "//external:gflags",
-        "//src/tools:status_tool_lib",
-        "//src/tools:namespace_tool_lib",
-        "//src/tools:curve_cli_lib",
-        "//src/tools:consistency_check_lib",
-        "//src/tools:copyset_check_lib",
-<<<<<<< HEAD
-=======
-        "//src/tools:snapshot_tool_lib",
->>>>>>> 18d3415b
-    ],
-)
-
-cc_library(
-    name = "status_tool_lib",
-    srcs = glob(
-        ["status_tool.cpp", "status_tool.h"]
-    ),
-    hdrs = glob(["status_tool.h"]),
-    deps = [
-        "//external:brpc",
-        "//external:gflags",
-        "//external:glog",
-        "//external:protobuf",
-        "//proto:chunkserver-cc-protos",
-        "//proto:nameserver2_cc_proto",
-        "//proto:topology_cc_proto",
-        "//src/common:curve_common",
-        "//src/mds/dao:mdsrepo",
-        "//src/mds/common:mds_common",
-        "//src/repo:repo"
-    ],
-    visibility = ["//visibility:public"],
-    copts = COPTS
-)
-
-cc_library(
-    name = "namespace_tool_lib",
-    srcs = glob(
-        ["namespace_tool.cpp", "namespace_tool.h"],
-    ),
-    hdrs = glob(["namespace_tool.h"]),
-    copts = COPTS,
-    visibility = ["//visibility:public"],
-    deps = [
-        "//external:gflags",
-        "//external:protobuf",
-        "//proto:nameserver2_cc_proto",
-<<<<<<< HEAD
-=======
-        "//proto:topology_cc_proto",
->>>>>>> 18d3415b
-        "//src/common:curve_common",
-        "//src/mds/common:mds_common",
-        "//src/mds/nameserver2:nameserver2",
-    ],
-)
-
-cc_library(
-    name = "copyset_check_lib",
-    srcs = glob(
-        ["copyset_check.cpp", "copyset_check.h"],
-    ),
-    hdrs = glob(["copyset_check.h"]),
-    copts = COPTS,
-    visibility = ["//visibility:public"],
-    deps = [
-        "//external:gflags",
-        "//external:protobuf",
-        "//external:brpc",
-        "//external:braft",
-        "//proto:topology_cc_proto",
-<<<<<<< HEAD
-        "//src/common:curve_common",
-        "//src/mds/common:mds_common",
-    ],
-)
-=======
-        "//proto:chunkserver-cc-protos",
-        "//src/common:curve_common",
-        "//src/mds/common:mds_common",
-    ],
-)
-
-cc_library(
-    name = "snapshot_tool_lib",
-    srcs = glob(
-        [
-            "snapshot_read.cpp",
-            "snapshot_read.h",
-            "snapshot_check.cpp",
-            "snapshot_check.h",
-        ],
-    ),
-    hdrs = glob(["snapshot_read.h", "snapshot_check.h"]),
-    copts = COPTS,
-    visibility = ["//visibility:public"],
-    deps = [
-        "//external:gflags",
-        "//external:protobuf",
-        "//proto:snapshotcloneserver_cc_proto",
-        "//src/snapshotcloneserver/dao:snapshotrepo",
-        "//src/common:curve_common",
-        "//src/client:curve_client",
-    ],
-)
->>>>>>> 18d3415b
+# tools
+cc_library(
+    name = "curve_cli_lib",
+    srcs = [
+        "curve_cli.h",
+    ],
+    deps = [
+        "//external:braft",
+        "//external:brpc",
+        "//external:bthread",
+        "//external:butil",
+        "//external:bvar",
+        "//external:gflags",
+        "//external:glog",
+        "//external:protobuf",
+        "//proto:chunkserver-cc-protos",
+        "//src/chunkserver:chunkserver-lib",
+        "//src/common:curve_common",
+    ],
+)
+
+# https://docs.bazel.build/versions/master/be/c-cpp.html#cc_library
+COPTS = [
+    "-DGFLAGS=gflags",
+    "-DOS_LINUX",
+    "-DSNAPPY",
+    "-DHAVE_SSE42",
+    "-DNDEBUG",
+    "-fno-omit-frame-pointer",
+    "-momit-leaf-frame-pointer",
+    "-msse4.2",
+    "-pthread",
+    "-Wsign-compare",
+    "-Wno-unused-parameter",
+    "-Wno-unused-variable",
+    "-Woverloaded-virtual",
+    "-Wnon-virtual-dtor",
+    "-Wno-missing-field-initializers",
+    "-std=c++14",
+]
+
+cc_test(
+    name = "createFile",
+    srcs = ["createtool.cpp"],
+    copts = COPTS,
+    visibility = ["//visibility:public"],
+    deps = [
+        "//external:braft",
+        "//external:brpc",
+        "//external:gflags",
+        "//external:glog",
+        "//external:leveldb",
+        "//external:protobuf",
+        "//include/client:include_client",
+        "//proto:chunkserver-cc-protos",
+        "//proto:nameserver2_cc_proto",
+        "//src/client:curve_client",
+        "//src/common:curve_common",
+        "@com_google_googletest//:gtest",
+        "@com_google_googletest//:gtest_main",
+    ],
+)
+
+cc_library(
+    name = "consistency_check_lib",
+    srcs = glob(
+        ["consistency_check.cpp"]
+    ),
+    hdrs = glob(["consistency_check.h"]),
+    deps = [
+        "@com_google_googletest//:gtest",
+        "@com_google_googletest//:gtest_main",
+        "//external:gflags",
+        "//external:glog",
+        "//external:leveldb",
+        "//external:brpc",
+        "//external:braft",
+        "//external:protobuf",
+        "//src/common:curve_common",
+        "//include/client:include_client",
+        "//proto:nameserver2_cc_proto",
+        "//proto:chunkserver-cc-protos",
+        "//src/client:curve_client"
+    ],
+    visibility = ["//visibility:public"],
+    copts = COPTS
+)
+
+cc_binary(
+    name = "curve_format",
+    srcs = [
+        "curve_format_main.cpp",
+    ],
+    deps = [
+        "//external:braft",
+        "//external:brpc",
+        "//external:bthread",
+        "//external:butil",
+        "//external:bvar",
+        "//external:gflags",
+        "//external:glog",
+        "//external:protobuf",
+        "//proto:chunkserver-cc-protos",
+        "//src/chunkserver:chunkserver-lib",
+        "//src/common:curve_common",
+        "//src/fs:lfs",
+        "//external:json"
+    ],
+)
+
+cc_binary(
+    name = "curve_tool",
+    srcs = ["curve_tool_main.cpp"],
+
+    copts = COPTS,
+    linkopts = [
+        "-lmysqlcppconn",
+    ],
+    visibility = ["//visibility:public"],
+    deps = [
+        "//external:gflags",
+        "//src/tools:status_tool_lib",
+        "//src/tools:namespace_tool_lib",
+        "//src/tools:curve_cli_lib",
+        "//src/tools:consistency_check_lib",
+        "//src/tools:copyset_check_lib",
+        "//src/tools:snapshot_tool_lib",
+    ],
+)
+
+cc_library(
+    name = "status_tool_lib",
+    srcs = glob(
+        ["status_tool.cpp", "status_tool.h"]
+    ),
+    hdrs = glob(["status_tool.h"]),
+    deps = [
+        "//external:brpc",
+        "//external:gflags",
+        "//external:glog",
+        "//external:protobuf",
+        "//proto:chunkserver-cc-protos",
+        "//proto:nameserver2_cc_proto",
+        "//proto:topology_cc_proto",
+        "//src/common:curve_common",
+        "//src/mds/dao:mdsrepo",
+        "//src/mds/common:mds_common",
+        "//src/repo:repo"
+    ],
+    visibility = ["//visibility:public"],
+    copts = COPTS
+)
+
+cc_library(
+    name = "namespace_tool_lib",
+    srcs = glob(
+        ["namespace_tool.cpp", "namespace_tool.h"],
+    ),
+    hdrs = glob(["namespace_tool.h"]),
+    copts = COPTS,
+    visibility = ["//visibility:public"],
+    deps = [
+        "//external:gflags",
+        "//external:protobuf",
+        "//proto:nameserver2_cc_proto",
+        "//proto:topology_cc_proto",
+        "//src/common:curve_common",
+        "//src/mds/common:mds_common",
+        "//src/mds/nameserver2:nameserver2",
+    ],
+)
+
+cc_library(
+    name = "copyset_check_lib",
+    srcs = glob(
+        ["copyset_check.cpp", "copyset_check.h"],
+    ),
+    hdrs = glob(["copyset_check.h"]),
+    copts = COPTS,
+    visibility = ["//visibility:public"],
+    deps = [
+        "//external:gflags",
+        "//external:protobuf",
+        "//external:brpc",
+        "//external:braft",
+        "//proto:topology_cc_proto",
+        "//proto:chunkserver-cc-protos",
+        "//src/common:curve_common",
+        "//src/mds/common:mds_common",
+    ],
+)
+
+cc_library(
+    name = "snapshot_tool_lib",
+    srcs = glob(
+        [
+            "snapshot_read.cpp",
+            "snapshot_read.h",
+            "snapshot_check.cpp",
+            "snapshot_check.h",
+        ],
+    ),
+    hdrs = glob(["snapshot_read.h", "snapshot_check.h"]),
+    copts = COPTS,
+    visibility = ["//visibility:public"],
+    deps = [
+        "//external:gflags",
+        "//external:protobuf",
+        "//proto:snapshotcloneserver_cc_proto",
+        "//src/snapshotcloneserver/dao:snapshotrepo",
+        "//src/common:curve_common",
+        "//src/client:curve_client",
+    ],
+)